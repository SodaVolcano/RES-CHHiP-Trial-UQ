from typing import Callable, Final, TypedDict

import torch
from torch import nn, optim
from deepspeed.ops.adam import DeepSpeedCPUAdam

Configuration = TypedDict(
    "Configuration",
    {
        "data_dir": str,
        "staging_dir": str,
        "staging_fname": str,
        "train_fname": str,
        "test_fname": str,
        "input_height": int,
        "input_width": int,
        "input_depth": int,
        "input_channel": int,
        "patch_size": tuple[int, int, int],
        "patch_step": int,
        "foreground_oversample_ratio": float,
        "intensity_range": tuple[int, int],
        "output_channel": int,
        "val_split": float,
        "test_split": float,
        "kernel_size": int,
        "n_convolutions_per_block": int,
        "use_instance_norm": bool,
        "instance_norm_decay": float,
        "instance_norm_epsilon": float,
        "activation": Callable[..., nn.Module],
        "dropout_rate": float,
        "n_kernels_init": int,
        "n_kernels_max": int,
        "n_levels": int,
        "n_kernels_last": int,
        "final_layer_activation": Callable[..., nn.Module],
        "classification_threshold": float,
        "deep_supervision": bool,
        "model_checkpoint_path": str,
        "n_epochs": int,
        "n_batches_per_epoch": int,
        "n_batches_val": int,
        "batch_size": int,
        "batch_size_eval": int,
        "initialiser": Callable[..., torch.Tensor],
        "optimiser": Callable[..., nn.Module],
        "optimiser_kwargs": dict[str, int | float | str],
        "lr_scheduler": type[optim.lr_scheduler.LRScheduler],
        "log_sink": str,
        "log_format": str,
        "log_level": str,
        "log_retention": str,
    },
)


def data_config() -> dict[str, int | str | float | tuple[int, ...]]:
    """
    Preset configuration for data
    """
    return {
        # Directory containing folders of DICOM slices
        "data_dir": "./",
        # Directory to store h5 files (processed data)
        "staging_dir": "./",
        "staging_fname": "dataset.h5",  # for the whole dataset
        "train_fname": "train_preprocessed.h5",
        "test_fname": "test.h5",
        # Data are formatted as (height, width, depth, dimension)
        # For volume
        "input_channel": 1,
        # if patch size is bigger than image, image is padded
        # try to keep this divisible by (2 ** (n_level - 1))
        "patch_size": (256, 256, 64),
        # For sliding window patch samplers (used for validation and test set)
        "patch_step": 32,
        # % of sampled patches guaranteed to contain foreground
        "foreground_oversample_ratio": 1 / 3,
        "intensity_range": (0, 1),
        # Number of organs, mask only
        "output_channel": 3,
        "test_split": 0.2,  # percentage of total dataset for testing
        "val_split": 0.2,  # percentage of training data (after test split) to use for validation
    }


def unet_config() -> dict[str, int | float | str | type[nn.Module]]:
    """
    Preset configuration for U-Net model
    """

    return {
        # ------- ConvolutionBlock settings  --------
        "kernel_size": 3,
        "n_convolutions_per_block": 2,
        "activation": nn.LeakyReLU,
        "dropout_rate": 0.5,
        "use_instance_norm": True,  # batch norm don't work well with small batch size
        # AKA momentum, how much of new mean/variance are added to the running mean/variance
        "instance_norm_decay": 0.9,
        # Small value to avoid division by zero
        "instance_norm_epsilon": 1e-5,
        # ------- Encoder/Decoder settings -------
        # Number of kernels in the output of the first level of Encoder
        # doubles/halves at each level in Encoder/Decoder
        "n_kernels_init": 32,
        "n_kernels_max": 512,  # maximum allowed number of kernels for a level
        # Number of resolutions/blocks; height of U-Net
        "n_levels": 6,
        # Number of class to predict
        "n_kernels_last": 3,
        "final_layer_activation": nn.Sigmoid,
        "classification_threshold": 0.5,  # > threshold will be counted as 1
    }


def logger_config() -> dict[str, str]:
    """
    Preset configuration for logger
    """
    return {
        "log_sink": "./logs/out_{time}.log",
        "log_format": "{time:YYYY-MM-DD at HH:mm:ss} {level} {message}",
        "log_level": "DEBUG",
        "log_retention": "7 days",
    }


def training_config() -> dict[str, int | str | list[int | float | str] | type]:
    """
    Preset configuration for training
    """
    return {
        "model_checkpoint_path": "./checkpoints/unet_2",
        # from nnU-Net settings
        "deep_supervision": True,
<<<<<<< HEAD
        "n_epochs": 500,
=======
        "n_epochs": 1000,
>>>>>>> 5a5f8b86
        "n_batches_per_epoch": 250,
        "n_batches_val": 50,  # Number of batches when using random sampler for validation set
        "batch_size": 2,
        "batch_size_eval": 4,  # batch size for both validation and test
        "initialiser": nn.init.kaiming_normal_,  # type: ignore
        # "optimiser": DeepSpeedCPUAdam,  # type: ignore
        # "optimiser_kwargs": {},
        "optimiser": optim.SGD,  # type: ignore
        "optimiser_kwargs": {"momentum": 0.99, "nesterov": True},
        # Learning rate scheduler, decrease learning rate at certain epochs
        # WARNING: interval is ignored in ensemble training because of manual optimisation
        "lr_scheduler": lambda optimiser: optim.lr_scheduler.PolynomialLR(
            optimiser, total_iters=750, power=0.9
        ),
    }


def configuration() -> Configuration:
    """
    Preset configuration for U-Net model
    """
    return data_config() | unet_config() | training_config() | logger_config()  # type: ignore<|MERGE_RESOLUTION|>--- conflicted
+++ resolved
@@ -135,11 +135,7 @@
         "model_checkpoint_path": "./checkpoints/unet_2",
         # from nnU-Net settings
         "deep_supervision": True,
-<<<<<<< HEAD
-        "n_epochs": 500,
-=======
         "n_epochs": 1000,
->>>>>>> 5a5f8b86
         "n_batches_per_epoch": 250,
         "n_batches_val": 50,  # Number of batches when using random sampler for validation set
         "batch_size": 2,
