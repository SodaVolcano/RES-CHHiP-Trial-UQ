--- conflicted
+++ resolved
@@ -232,19 +232,6 @@
         )
 
     @torch.no_grad()
-    def __ensemble_iter(self):
-        """
-        Concatenate `self.ensemble_size` number of iterators
-
-        Ensure oversample property is maintained for batch fed to each ensemble member
-        """
-        return tz.pipe(
-            range(self.ensemble_size),
-            curried.map(lambda _: self.__oversampled_iter()),
-            tz.concat,
-        )
-
-    @torch.no_grad()
     def __iter__(self):
         """
         Return infinite stream of sampled patches
@@ -256,13 +243,8 @@
         batch = []
 
         while True:
-<<<<<<< HEAD
-            if len(x) == 0:
-                batch = (vol_mask for vol_mask in self.__ensemble_iter())
-=======
             if len(batch) == 0:
                 batch = (vol_mask for vol_mask in self.__oversampled_iter())
->>>>>>> f7ea3788
                 x, y = zip(*batch)
                 # Apply augmentation batch-wise, more efficient
                 x = self.affine(torch.stack(x))
