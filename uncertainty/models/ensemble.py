--- conflicted
+++ resolved
@@ -1,9 +1,5 @@
 """
-<<<<<<< HEAD
-An ensemble of models.
-=======
 Class representing an ensemble of arbitrary models.
->>>>>>> ca084a22
 """
 
 from typing import Callable
