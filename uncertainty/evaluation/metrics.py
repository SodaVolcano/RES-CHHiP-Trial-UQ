"""
Metrics for evaluating model performance.
"""

from itertools import combinations_with_replacement, product
from typing import Callable, Literal, Optional

<<<<<<< HEAD
from loguru import logger
=======
>>>>>>> ca084a22
import numpy as np
import toolz as tz
import torch
from loguru import logger
from medpy.metric import asd, assd, hd, hd95
from toolz import curried
from torch.nn.functional import sigmoid
from torchmetrics.classification import (
    MultilabelF1Score,
    MultilabelPrecision,
    MultilabelRecall,
)

from uncertainty.utils.common import unpack_args

from ..utils import curry
from .surface_dice import compute_surface_dice_at_tolerance, compute_surface_distances


@curry
def _distance_with_default(
    distance: Callable[[torch.Tensor, torch.Tensor], torch.Tensor],
    pred: torch.Tensor,
    y: torch.Tensor,
) -> torch.Tensor:
    """
    Return default distance 0 if either `pred` or `y` are empty
    """
    return distance(pred, y) if pred.sum() > 0 and y.sum() > 0 else torch.tensor(0)


def _average_methods(average: Literal["micro", "macro", "none"]) -> Callable[
    [torch.Tensor, torch.Tensor, Callable[[torch.Tensor, torch.Tensor], torch.Tensor]],
    torch.Tensor,
]:
    """
    Return a function that take in `preds`, `label`, and `metric` and compute
    the metric between them and averages them according to `average`
    """
    return {
        "micro": lambda pred, label, metric: metric(pred, label),
        "macro": lambda preds, label, metric: torch.mean(
            torch.tensor([metric(pred, y) for pred, y in zip(preds, label)]), dim=0
        ),
        "none": lambda preds, label, metric: torch.tensor(
            [metric(pred, y) for pred, y in zip(preds, label)]
        ),
    }[average]


def _prepare_tensors(
    prediction: torch.Tensor, label: torch.Tensor
) -> tuple[np.ndarray, np.ndarray]:
    """
    Apply sigmoid if `prediction` not in [0, 1], threshold, and convert to numpy array
    """
    return tz.pipe(
        prediction,
        lambda x: sigmoid(x) if x.min() < 0 or x.max() > 1 else x,
        lambda pred: (pred > 0.5, label),
        curried.map(lambda x: x.detach().numpy()),
        tuple,
    )  # type: ignore


@curry
def dice(
    prediction: torch.Tensor,
    label: torch.Tensor,
    average: Literal["micro", "macro", "weighted", "none"] = "macro",
) -> torch.Tensor:
    """
    Compute the Dice coefficient between two tensors of shape (C, ...).

    Parameters
    ----------
    prediction : torch.Tensor
        The predicted tensor of shape (C, ...).
    label : torch.Tensor
        The ground truth tensor of shape (C, ...).
    average : Literal["micro", "macro", "weighted", "none"]
        Averaging method for the class channels.
        - "micro": Calculate metrics globally across all classes.
        - "macro": Calculate metrics for each class and average them.
        - "weighted": Weighted averaging of metrics.
        - "none": Return the metrics for each class separately.
    """

    return MultilabelF1Score(
        num_labels=label.shape[0], average=average, zero_division=1
    )(prediction.unsqueeze(0), label.unsqueeze(0))


@curry
def surface_dice(
    prediction: torch.Tensor,
    label: torch.Tensor,
    average: Literal["macro", "none"] = "macro",
    tolerance: float = 1.0,
) -> torch.Tensor:
    """
    Compute the Surface Dice between two tensors of shape (C, ...) at specified tolerance.

    The surface DICE measures the overlap of two surfaces instead of two volumes.
    A surface element is counted as overlapping (or touching), when the closest
    distance to the other surface is less or equal to the specified tolerance.
    The DICE coefficient is in the range between 0.0 (no overlap) to 1.0
    (perfect overlap).

    Taken from https://github.com/google-deepmind/surface-distance

    Parameters
    ----------
    prediction : torch.Tensor
        The predicted tensor of shape (C, ...).
    label : torch.Tensor
        The ground truth tensor of shape (C, ...).
    tolerance : float
        Tolerance in mm.
    average : Literal["macro", "none"]
        Averaging method for the class channels.
        - "macro": Calculate metrics for each class and average them.
        - "none": Return the metrics for each class separately.
    """
    if average == "micro":
        logger.error(
            "Micro averaging is not supported for surface dice, nan tensor returned"
        )
        return torch.tensor(torch.nan)

    def compute_surface_dice(pred: torch.Tensor, y: torch.Tensor) -> float:
        """
        Expects pred and y to be 3D binary masks with uniform 1 mm spacing
        """
        distances = compute_surface_distances(pred, y, (1, 1, 1))
        return compute_surface_dice_at_tolerance(distances, tolerance)

    return tz.pipe(
        _prepare_tensors(prediction, label),
        unpack_args(lambda pred, label: (pred, label.astype(bool))),
        unpack_args(
            lambda pred, label: _average_methods(average)(
                pred,
                label,
                _distance_with_default(compute_surface_dice),
            )
        ),
    )  # type: ignore


def _medpy_wrapper(
    metric: Callable[..., torch.Tensor]
) -> Callable[
    [torch.Tensor, torch.Tensor, Literal["micro", "macro", "none"]], torch.Tensor
]:
    """
    Wrapper around medpy hd, hd95 etc: prepare tensor, apply metric, and return tensor
    """
    return lambda prediction, label, average: tz.pipe(
        _prepare_tensors(prediction, label),
        unpack_args(
            lambda pred, label: _average_methods(average)(
                pred, label, _distance_with_default(metric)
            )
        ),
        lambda arr: torch.tensor(arr) if not isinstance(arr, torch.Tensor) else arr,
    )  # type: ignore


@curry
def hausdorff_distance(
    prediction: torch.Tensor,
    label: torch.Tensor,
    average: Literal["micro", "macro", "none"] = "macro",
) -> torch.Tensor:
    """
    Compute the Hausdorff distance between two tensors of shape (C, ...).

    If `prediction` is not in the range [0, 1], it is assumed to be logits and
    a sigmoid activation is applied.

    Parameters
    ----------
    prediction : torch.Tensor
        The predicted tensor of shape (C, ...).
    label : torch.Tensor
        The ground truth tensor of shape (C, ...).
    average : Literal["micro", "macro", "none"]
        Averaging method for the class channels.
        - "micro": Calculate metrics globally across all classes.
        - "macro": Calculate metrics for each class and average them.
        - "none": Return the metrics for each class separately.
    """
    return _medpy_wrapper(hd)(prediction, label, average)


@curry
def hausdorff_distance_95(
    prediction: torch.Tensor,
    label: torch.Tensor,
    average: Literal["micro", "macro", "none"] = "macro",
) -> torch.Tensor:
    """
    Compute the 95th percentile Hausdorff distance between two tensors of shape (C, ...).

    If `prediction` is not in the range [0, 1], it is assumed to be logits and
    a sigmoid activation is applied.

    Parameters
    ----------
    prediction : torch.Tensor
        The predicted tensor of shape (C, ...).
    label : torch.Tensor
        The ground truth tensor of shape (C, ...).
    average : Literal["micro", "macro", "none"]
        Averaging method for the class channels.
        - "micro": Calculate metrics globally across all classes.
        - "macro": Calculate metrics for each class and average them.
        - "none": Return the metrics for each class separately.
    """
    return _medpy_wrapper(hd95)(prediction, label, average)  # type: ignore


@curry
def recall(
    prediction: torch.Tensor,
    label: torch.Tensor,
    average: Literal["micro", "macro", "weighted", "none"] = "macro",
) -> torch.Tensor:
    """
    Compute the recal between two tensors of shape (C, ...).

    AKA sensitivity, or true positive rate (TPR).

    Parameters
    ----------
    prediction : torch.Tensor
        The predicted tensor of shape (C, ...).
    label : torch.Tensor
        The ground truth tensor of shape (C, ...).
    average : Literal["micro", "macro", "weighted", "none"]
        Averaging method for the class channels.
        - "micro": Calculate metrics globally across all classes.
        - "macro": Calculate metrics for each class and average them.
        - "weighted": Weighted averaging of metrics.
        - "none": Return the metrics for each class separately.
    """
    return MultilabelRecall(num_labels=label.shape[0], average=average)(
        prediction.unsqueeze(0), label.unsqueeze(0)
    )


@curry
def precision(
    prediction: torch.Tensor,
    label: torch.Tensor,
    average: Literal["micro", "macro", "weighted", "none"] = "macro",
) -> torch.Tensor:
    """
    Compute the precision between two tensors of shape (C, ...).

    AKA positive predictive value (PPV).

    Parameters
    ----------
    prediction : torch.Tensor
        The predicted tensor of shape (C, ...).
    label : torch.Tensor
        The ground truth tensor of shape (C, ...).
    average : Literal["micro", "macro", "weighted", "none"]
        Averaging method for the class channels.
        - "micro": Calculate metrics globally across all classes.
        - "macro": Calculate metrics for each class and average them.
        - "weighted": Weighted averaging of metrics.
        - "none": Return the metrics for each class separately.
    """
    return MultilabelPrecision(num_labels=label.shape[0], average=average)(
        prediction.unsqueeze(0), label.unsqueeze(0)
    )


@curry
def average_surface_distance(
    prediction: torch.Tensor,
    label: torch.Tensor,
    average: Literal["micro", "macro", "none"] = "macro",
) -> torch.Tensor:
    """
    Compute the Average Surface Distance between two tensors of shape (C, ...).

    Parameters
    ----------
    prediction : torch.Tensor
        The predicted tensor of shape (C, ...).
    label : torch.Tensor
        The ground truth tensor of shape (C, ...).
    average : Literal["micro", "macro", "none"]
        Averaging method for the class channels.
        - "micro": Calculate metrics globally across all classes.
        - "macro": Calculate metrics for each class and average them.
        - "none": Return the metrics for each class separately.
    """
    return _medpy_wrapper(asd)(prediction, label, average)


@curry
def average_symmetric_surface_distance(
    prediction: torch.Tensor,
    label: torch.Tensor,
    average: Literal["micro", "macro", "none"] = "macro",
) -> torch.Tensor:
    """
    Compute the Average Symmetric Surface Distance between two tensors of shape (C, ...).

    Parameters
    ----------
    prediction : torch.Tensor
        The predicted tensor of shape (C, ...).
    label : torch.Tensor
        The ground truth tensor of shape (C, ...).
    average : Literal["micro", "macro", "none"]
        Averaging method for the class channels.
        - "micro": Calculate metrics globally across all classes.
        - "macro": Calculate metrics for each class and average them.
        - "none": Return the metrics for each class separately.
    """
    return _medpy_wrapper(assd)(prediction, label, average)


@curry
def generalised_energy_distance(
    a: torch.Tensor,
    b: torch.Tensor,
    distance: (
        Literal["hd", "hd95", "asd", "assd", "dice"]
        | Callable[[torch.Tensor, torch.Tensor], torch.Tensor]
    ) = "dice",
    average: Literal["micro", "macro", "none"] = "macro",
) -> torch.Tensor:
    """
    Calculate the Generalised Energy Distance (GED) between `a` and `b` using `distance`.

    Parameters
    ----------
    a : torch.Tensor
        Tensor of shape `(N, C, ...)` containing N samples of data sampled
        from the first distribution.
    b : torch.Tensor
        Tensor of shape `(M, C, ...)` containing M samples of data sampled
        from the second distribution.
    distance : str | callable
        A function that computes the distance between two samples (from tensors `a` and `b`)
        that returns smaller value for more similar samples.
        Default is 1 - dice(x > 0.5, y > 0.5).
    average : Literal["micro", "macro", "none"]
        Averaging method for the class channels. ignored if supplying custom `distance` function.
        - "micro": Calculate metrics globally across all classes.
        - "macro": Calculate metrics for each class and average them.
        - "none": Return the metrics for each class

    Returns
    -------
    torch.Tensor
        The computed General Energy Distance (GED) between the two tensors.
        If the squared distance `ged_squared` is negative due to numerical precision
        issues, the function returns 0.0.

    Notes
    -----
    The General Energy Distance is defined as:

    .. math::
       D^2_{\text{GED}}(a, b) = 2E[ d(a_i, b_i) ] - E[ d(a_i, a_j) ] - E[ d(b_i, b_j) ]

    Where:
        - `d(a_i, b_i)` is the distance between samples `a_i` from `a` and `b_i` from `b`.
        - `E[.]` denotes the expected value (i.e., mean over all sample pairs).
    """
    assert a.shape == b.shape, "Input arrays must have the same shape"

    dist_func_ = (
        (lambda x, y: (get_metric_func(distance)(x > 0.5, y > 0.5, average=average)))  # type: ignore
        if isinstance(distance, str)
        else distance
    )
    dist_func = (
        (lambda x1, y1: 1 - dist_func_(x1, y1)) if distance == "dice" else dist_func_
    )

    get_distances = tz.compose_left(
        lambda pairs: [dist_func(x1, x2) for x1, x2 in pairs],
        torch.tensor if average != "none" else torch.stack,
    )

    E_d_ab = torch.mean(get_distances(product(a, b)), dim=0)  # type: ignore
    E_d_aa = torch.mean(get_distances(combinations_with_replacement(a, 2)), dim=0)  # type: ignore
    E_d_bb = torch.mean(get_distances(combinations_with_replacement(b, 2)), dim=0)  # type: ignore

    ged_squared = 2 * E_d_ab - E_d_aa - E_d_bb
    return torch.clip(torch.sqrt(ged_squared), 0, None)


@curry
def rc_curve_stats(
    risks: torch.Tensor, confids: torch.Tensor
) -> tuple[list[float], list[torch.Tensor], list[float]]:
    """
    Return coverage, selective risk, weights for the Risk-Confidence curve.

    RC-curve is produced by sliding a confidence threshold over `confids`.
    In actuality, sliding the threshold just means we are iteratively removing
    samples with the lowest confidence from calculation.

    The selective risk is the average risk of all samples currently considered.
    If we have N risks for N samples `sorted_risks` sorted in ascending confidence
    using `confids`, the selective risk at the i-th point is:
        R_s(i) = sum([r for r in sorted_risks[i:]]) / len(sorted_risks[i:])

    The coverage is the fraction of samples above some threshold. If we have N samples,
    the coverage at the i-th point is:
        C(i) = (N - i) / N

    Parameters
    ----------
    risks : torch.Tensor
        Array of shape `(N,)` containing the risk scores for N test samples.
    confids : torch.Tensor
        Array of shape `(N,)` containing the confidence scores for N test samples.

    Returns
    -------
    tuple[list[float], list[float], list[float]]
        The coverages, selective risks, and weights for the Risk-Confidence curve.

    References
    ----------
    Taken from:
        https://arxiv.org/abs/2401.08501
        https://github.com/IML-DKFZ/values
    """
    assert (
        len(risks.shape) == 1 and len(confids.shape) == 1 and len(risks) == len(confids)
    )

    coverages = []
    selective_risks = []

    n_samples = len(risks)
    idx_sorted = np.argsort(confids)

    coverage = n_samples
    error_sum = sum(risks[idx_sorted])

    coverages.append(coverage / n_samples)
    selective_risks.append(error_sum / n_samples)

    weights = []

    tmp_weight = 0
    for i in range(0, len(idx_sorted) - 1):
        coverage = coverage - 1
        error_sum -= risks[idx_sorted[i]]
        tmp_weight += 1
        if i == 0 or confids[idx_sorted[i]] != confids[idx_sorted[i - 1]]:
            coverages.append(coverage / n_samples)
            selective_risks.append(error_sum / (n_samples - 1 - i))
            weights.append(tmp_weight / n_samples)
            tmp_weight = 0

    # add a well-defined final point to the RC-curve.
    if tmp_weight > 0:
        coverages.append(0)
        selective_risks.append(selective_risks[-1])
        weights.append(tmp_weight / n_samples)

    return coverages, selective_risks, weights


@curry
def aurc(
    risks: torch.Tensor, confids: torch.Tensor
) -> tuple[torch.Tensor, list[float], list[torch.Tensor]]:
    """
    Compute the Area Under the Risk-Confidence curve (AURC).

    Average selective risk across the confidence thresholds.

    Parameters
    ----------
    risks : torch.Tensor
        Tensor of shape `(N,)` containing the risk scores for N test
        samples.
    confidences : torch.Tensor
        Tensor of shape `(N,)` containing the confidence scores for N
        test samples.

    Returns
    -------
    tuple[torch.Tensor, list[float], list[torch.Tensor]]
        The computed Area Under the Risk-Confidence curve (AURC),
        the coverages, and selective risks for the Risk-Confidence curve.

    References
    ----------
    Taken from:
        https://arxiv.org/abs/2401.08501
        https://github.com/IML-DKFZ/values
    """

    coverage, selective_risks, weights = rc_curve_stats(risks, confids)
    return (
        torch.sum(
            torch.tensor(
                [
                    (selective_risks[i] + selective_risks[i + 1]) * 0.5 * weights[i]
                    for i in range(len(weights))
                ]
            )
        ),
        coverage,
        selective_risks,
    )


@curry
def eaurc(
    risks: torch.Tensor, confids: torch.Tensor
) -> tuple[torch.Tensor, list[float], list[torch.Tensor]]:
    """Compute normalized AURC, i.e. subtract AURC of optimal CSF (given fixed risks)."""
    n = len(risks)
    # optimal confidence sorts risk. Asencding here because we start from coverage 1/n
    selective_risks = np.sort(risks).cumsum() / np.arange(1, n + 1)
    aurc_opt = selective_risks.sum() / n
    aurc_score, coverage, selective_risks = aurc(risks, confids)
    return aurc_score - aurc_opt, coverage, selective_risks


def get_metric_func(name: str) -> Optional[Callable]:
    """
    Return the metric function given the name, or None if not found.
    """
    if "surface_dice" in name:
        return surface_dice(tolerance=float(name.split("_")[-1]))

    return {
        "hd": hausdorff_distance,
        "hd95": hausdorff_distance_95,
        "asd": average_surface_distance,
        "assd": average_symmetric_surface_distance,
        "dice": dice,
        "recall": recall,
        "sen": recall,
        "precision": precision,
        "ppv": precision,
    }.get(name, None)<|MERGE_RESOLUTION|>--- conflicted
+++ resolved
@@ -5,10 +5,7 @@
 from itertools import combinations_with_replacement, product
 from typing import Callable, Literal, Optional
 
-<<<<<<< HEAD
 from loguru import logger
-=======
->>>>>>> ca084a22
 import numpy as np
 import toolz as tz
 import torch
