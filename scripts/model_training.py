--- conflicted
+++ resolved
@@ -1,4 +1,3 @@
-from numpy import isin
 from context import uncertainty as un
 from lightning.pytorch.callbacks import ModelCheckpoint
 from lightning import Trainer
@@ -22,26 +21,6 @@
     torch.set_float32_matmul_precision("medium")
     torch.autograd.set_detect_anomaly(True)
 
-<<<<<<< HEAD
-    lit_model_cls = (
-        LitDeepEnsemble
-        if ensemble_size > 1
-        else LitSegmentation
-    )
-
-    if retrain:
-        model = lit_model_cls.load_from_checkpoint(checkpoint_path)
-    else:
-        model = un.models.UNet(config=config, deep_supervision=deep_supervision)
-        if lit_model_cls is LitDeepEnsemble:
-            model = lit_model_cls(model, ensemble_size=ensemble_size, config=config)
-        elif lit_model_cls is LitSegmentation:
-            model = lit_model_cls(model, config=config)
-        else:
-            raise ValueError(f"Unknown model class: {lit_model_cls}")
-
-    data = un.training.SegmentationData(ensemble_size, config)
-=======
     model = un.models.UNet(config, deep_supervision)
     model = un.training.LitSegmentation(model, config=config)
 
@@ -50,7 +29,6 @@
         indices = torch.load(os.path.join(checkpoint_path, "indices.pt"))
         train_val_indices = (indices["train_indices"], indices["val_indices"])
     data = un.training.SegmentationData(config, checkpoint_path, train_val_indices)
->>>>>>> f7ea3788
 
     tb_logger = TensorBoardLogger(save_dir="./logs/", name="lightning_log_tb")
 
